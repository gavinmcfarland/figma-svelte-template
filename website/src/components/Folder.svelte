--- conflicted
+++ resolved
@@ -77,11 +77,7 @@
 	// });
 </script>
 
-<<<<<<< HEAD
-<li class={open ? 'open' : ''} draggable="true">
-=======
-<li bind:this={item} class={open ? 'open' : ''} draggable="true">
->>>>>>> 1e45b261
+<li class={open ? 'open' : ''}>
 	<span>
 		{#if open}
 			<Icon color="#42AD00" size={12} strokeWidth={2} svg="folder" />
